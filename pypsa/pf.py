--- conflicted
+++ resolved
@@ -247,13 +247,8 @@
             network.buses_t[n].loc[snapshots, buses_o] += sum(
                 [(- c.pnl[n+str(i)].loc[snapshots].groupby(c.df["bus"+str(i)], axis=1).sum()
                   .reindex(columns=buses_o, fill_value=0))
-<<<<<<< HEAD
                  for c in network.iterate_components(network.controllable_branch_components)
-                 for i in [0,1]])
-=======
-                 for c in network.iterate_components(controllable_branch_components)
                  for i in [int(col[3:]) for col in c.df.columns if col[:3] == "bus"]])
->>>>>>> ad4c184b
 
     def f(guess):
         network.buses_t.v_ang.loc[now,sub_network.pvpqs] = guess[:len(sub_network.pvpqs)]
@@ -958,13 +953,9 @@
             +
             [(- c.pnl["p"+str(i)].loc[snapshots].groupby(c.df["bus"+str(i)], axis=1).sum()
               .reindex(columns=buses_o, fill_value=0))
-<<<<<<< HEAD
              for c in network.iterate_components(network.controllable_branch_components)
              for i in [0,1]])
-=======
-             for c in network.iterate_components(controllable_branch_components)
              for i in [int(col[3:]) for col in c.df.columns if col[:3] == "bus"]])
->>>>>>> ad4c184b
 
     if not skip_pre and len(branches_i) > 0:
         calculate_B_H(sub_network, skip_pre=True)
