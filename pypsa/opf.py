

## Copyright 2015-2017 Tom Brown (FIAS), Jonas Hoersch (FIAS), David
## Schlachtberger (FIAS)

## This program is free software; you can redistribute it and/or
## modify it under the terms of the GNU General Public License as
## published by the Free Software Foundation; either version 3 of the
## License, or (at your option) any later version.

## This program is distributed in the hope that it will be useful,
## but WITHOUT ANY WARRANTY; without even the implied warranty of
## MERCHANTABILITY or FITNESS FOR A PARTICULAR PURPOSE.  See the
## GNU General Public License for more details.

## You should have received a copy of the GNU General Public License
## along with this program.  If not, see <http://www.gnu.org/licenses/>.

"""Optimal Power Flow functions.
"""


# make the code as Python 3 compatible as possible
from __future__ import division, absolute_import
from six import iteritems, string_types


__author__ = "Tom Brown (FIAS), Jonas Hoersch (FIAS), David Schlachtberger (FIAS)"
__copyright__ = "Copyright 2015-2017 Tom Brown (FIAS), Jonas Hoersch (FIAS), David Schlachtberger (FIAS), GNU GPL 3"

import numpy as np
import pandas as pd
from scipy.sparse.linalg import spsolve
from pyomo.environ import (ConcreteModel, Var, Objective,
                           NonNegativeReals, Constraint, Reals,
                           Suffix, Expression, Binary, SolverFactory)

try:
    from pyomo.solvers.plugins.solvers.persistent_solver import PersistentSolver
except ImportError:
    # Only used in conjunction with isinstance, so we mock it to be backwards compatible
    class PersistentSolver(): pass

from itertools import chain

import logging
logger = logging.getLogger(__name__)


from distutils.version import StrictVersion, LooseVersion
try:
    _pd_version = StrictVersion(pd.__version__)
except ValueError:
    _pd_version = LooseVersion(pd.__version__)

from .pf import (calculate_dependent_values, find_slack_bus,
                 find_bus_controls, calculate_B_H, calculate_PTDF, find_tree,
                 find_cycles, _as_snapshots)
from .opt import (l_constraint, l_objective, LExpression, LConstraint,
                  patch_optsolver_free_model_before_solving,
                  patch_optsolver_record_memusage_before_solving,
                  empty_network, free_pyomo_initializers)
from .descriptors import (get_switchable_as_dense, get_switchable_as_iter,
                          allocate_series_dataframes, zsum)

pd.Series.zsum = zsum



def network_opf(network,snapshots=None):
    """Optimal power flow for snapshots."""

    raise NotImplementedError("Non-linear optimal power flow not supported yet")



def define_generator_variables_constraints(network,snapshots):

    extendable_gens_i = network.generators.index[network.generators.p_nom_extendable]
    fixed_gens_i = network.generators.index[~network.generators.p_nom_extendable & ~network.generators.committable]
    fixed_committable_gens_i = network.generators.index[~network.generators.p_nom_extendable & network.generators.committable]

    if (network.generators.p_nom_extendable & network.generators.committable).any():
        logger.warning("The following generators have both investment optimisation and unit commitment:\n{}\nCurrently PyPSA cannot do both these functions, so PyPSA is choosing investment optimisation for these generators.".format(network.generators.index[network.generators.p_nom_extendable & network.generators.committable]))

    p_min_pu = get_switchable_as_dense(network, 'Generator', 'p_min_pu', snapshots)
    p_max_pu = get_switchable_as_dense(network, 'Generator', 'p_max_pu', snapshots)

    ## Define generator dispatch variables ##

    gen_p_bounds = {(gen,sn) : (None,None)
                    for gen in extendable_gens_i | fixed_committable_gens_i
                    for sn in snapshots}

    if len(fixed_gens_i):
        var_lower = p_min_pu.loc[:,fixed_gens_i].multiply(network.generators.loc[fixed_gens_i, 'p_nom'])
        var_upper = p_max_pu.loc[:,fixed_gens_i].multiply(network.generators.loc[fixed_gens_i, 'p_nom'])

        gen_p_bounds.update({(gen,sn) : (var_lower[gen][sn],var_upper[gen][sn])
                             for gen in fixed_gens_i
                             for sn in snapshots})

    def gen_p_bounds_f(model,gen_name,snapshot):
        return gen_p_bounds[gen_name,snapshot]

    network.model.generator_p = Var(list(network.generators.index), snapshots,
                                    domain=Reals, bounds=gen_p_bounds_f)
    free_pyomo_initializers(network.model.generator_p)

    ## Define generator capacity variables if generator is extendable ##

    def gen_p_nom_bounds(model, gen_name):
        return (network.generators.at[gen_name,"p_nom_min"],
                network.generators.at[gen_name,"p_nom_max"])

    network.model.generator_p_nom = Var(list(extendable_gens_i),
                                        domain=NonNegativeReals, bounds=gen_p_nom_bounds)
    free_pyomo_initializers(network.model.generator_p_nom)


    ## Define generator dispatch constraints for extendable generators ##

    gen_p_lower = {(gen,sn) :
                   [[(1,network.model.generator_p[gen,sn]),
                     (-p_min_pu.at[sn, gen],
                      network.model.generator_p_nom[gen])],">=",0.]
                   for gen in extendable_gens_i for sn in snapshots}
    l_constraint(network.model, "generator_p_lower", gen_p_lower,
                 list(extendable_gens_i), snapshots)

    gen_p_upper = {(gen,sn) :
                   [[(1,network.model.generator_p[gen,sn]),
                     (-p_max_pu.at[sn, gen],
                      network.model.generator_p_nom[gen])],"<=",0.]
                   for gen in extendable_gens_i for sn in snapshots}
    l_constraint(network.model, "generator_p_upper", gen_p_upper,
                 list(extendable_gens_i), snapshots)



    ## Define committable generator statuses ##

    network.model.generator_status = Var(list(fixed_committable_gens_i), snapshots,
                                         within=Binary)

    var_lower = p_min_pu.loc[:,fixed_committable_gens_i].multiply(network.generators.loc[fixed_committable_gens_i, 'p_nom'])
    var_upper = p_max_pu.loc[:,fixed_committable_gens_i].multiply(network.generators.loc[fixed_committable_gens_i, 'p_nom'])


    committable_gen_p_lower = {(gen,sn) : LConstraint(LExpression([(var_lower[gen][sn],network.model.generator_status[gen,sn]),(-1.,network.model.generator_p[gen,sn])]),"<=") for gen in fixed_committable_gens_i for sn in snapshots}

    l_constraint(network.model, "committable_gen_p_lower", committable_gen_p_lower,
                 list(fixed_committable_gens_i), snapshots)


    committable_gen_p_upper = {(gen,sn) : LConstraint(LExpression([(var_upper[gen][sn],network.model.generator_status[gen,sn]),(-1.,network.model.generator_p[gen,sn])]),">=") for gen in fixed_committable_gens_i for sn in snapshots}

    l_constraint(network.model, "committable_gen_p_upper", committable_gen_p_upper,
                 list(fixed_committable_gens_i), snapshots)


    ## Deal with minimum up time ##

    up_time_gens = fixed_committable_gens_i[network.generators.loc[fixed_committable_gens_i,"min_up_time"] > 0]

    for gen_i, gen in enumerate(up_time_gens):

        min_up_time = network.generators.loc[gen,"min_up_time"]
        initial_status = network.generators.loc[gen,"initial_status"]

        blocks = max(1,len(snapshots)-min_up_time+1)

        gen_up_time = {}

        for i in range(blocks):
            lhs = LExpression([(1,network.model.generator_status[gen,snapshots[j]]) for j in range(i,i+min_up_time)])

            if i == 0:
                rhs = LExpression([(min_up_time,network.model.generator_status[gen,snapshots[i]])],-min_up_time*initial_status)
            else:
                rhs = LExpression([(min_up_time,network.model.generator_status[gen,snapshots[i]]),(-min_up_time,network.model.generator_status[gen,snapshots[i-1]])])

            gen_up_time[i] = LConstraint(lhs,">=",rhs)

        l_constraint(network.model, "gen_up_time_{}".format(gen_i), gen_up_time,
                     range(blocks))



    ## Deal with minimum down time ##

    down_time_gens = fixed_committable_gens_i[network.generators.loc[fixed_committable_gens_i,"min_down_time"] > 0]

    for gen_i, gen in enumerate(down_time_gens):

        min_down_time = network.generators.loc[gen,"min_down_time"]
        initial_status = network.generators.loc[gen,"initial_status"]

        blocks = max(1,len(snapshots)-min_down_time+1)

        gen_down_time = {}

        for i in range(blocks):
            #sum of 1-status
            lhs = LExpression([(-1,network.model.generator_status[gen,snapshots[j]]) for j in range(i,i+min_down_time)],min_down_time)

            if i == 0:
                rhs = LExpression([(-min_down_time,network.model.generator_status[gen,snapshots[i]])],min_down_time*initial_status)
            else:
                rhs = LExpression([(-min_down_time,network.model.generator_status[gen,snapshots[i]]),(min_down_time,network.model.generator_status[gen,snapshots[i-1]])])

            gen_down_time[i] = LConstraint(lhs,">=",rhs)

        l_constraint(network.model, "gen_down_time_{}".format(gen_i), gen_down_time,
                     range(blocks))

    ## Deal with start up costs ##

    suc_gens = fixed_committable_gens_i[network.generators.loc[fixed_committable_gens_i,"start_up_cost"] > 0]

    network.model.generator_start_up_cost = Var(list(suc_gens),snapshots,
                                                domain=NonNegativeReals)

    sucs = {}

    for gen in suc_gens:
        suc = network.generators.loc[gen,"start_up_cost"]
        initial_status = network.generators.loc[gen,"initial_status"]

        for i,sn in enumerate(snapshots):

            if i == 0:
                rhs = LExpression([(suc, network.model.generator_status[gen,sn])],-suc*initial_status)
            else:
                rhs = LExpression([(suc, network.model.generator_status[gen,sn]),(-suc,network.model.generator_status[gen,snapshots[i-1]])])

            lhs = LExpression([(1,network.model.generator_start_up_cost[gen,sn])])

            sucs[gen,sn] = LConstraint(lhs,">=",rhs)

    l_constraint(network.model, "generator_start_up", sucs, list(suc_gens), snapshots)



    ## Deal with shut down costs ##

    sdc_gens = fixed_committable_gens_i[network.generators.loc[fixed_committable_gens_i,"shut_down_cost"] > 0]

    network.model.generator_shut_down_cost = Var(list(sdc_gens),snapshots,
                                                domain=NonNegativeReals)

    sdcs = {}

    for gen in sdc_gens:
        sdc = network.generators.loc[gen,"shut_down_cost"]
        initial_status = network.generators.loc[gen,"initial_status"]

        for i,sn in enumerate(snapshots):

            if i == 0:
                rhs = LExpression([(-sdc, network.model.generator_status[gen,sn])],sdc*initial_status)
            else:
                rhs = LExpression([(-sdc, network.model.generator_status[gen,sn]),(sdc,network.model.generator_status[gen,snapshots[i-1]])])

            lhs = LExpression([(1,network.model.generator_shut_down_cost[gen,sn])])

            sdcs[gen,sn] = LConstraint(lhs,">=",rhs)

    l_constraint(network.model, "generator_shut_down", sdcs, list(sdc_gens), snapshots)



    ## Deal with ramp limits without unit commitment ##

    ru_gens = network.generators.index[network.generators.ramp_limit_up.notnull()]

    ru = {}

    for gen in ru_gens:
        for sn, sn_prev in zip(snapshots[1:], snapshots[:-1]):
            if network.generators.at[gen, "p_nom_extendable"]:
                lhs = LExpression([(1, network.model.generator_p[gen,sn]),
                                   (-1, network.model.generator_p[gen,sn_prev]),
                                   (-network.generators.at[gen, "ramp_limit_up"],
                                    network.model.generator_p_nom[gen])])
            elif not network.generators.at[gen, "committable"]:
                lhs = LExpression([(1, network.model.generator_p[gen,sn]),
                                   (-1, network.model.generator_p[gen,sn_prev])],
                                  -network.generators.at[gen, "ramp_limit_up"]*network.generators.at[gen, "p_nom"])
            else:
                lhs = LExpression([(1, network.model.generator_p[gen,sn]),
                                   (-1, network.model.generator_p[gen,sn_prev]),
                                   ((network.generators.at[gen, "ramp_limit_start_up"] - network.generators.at[gen, "ramp_limit_up"])*network.generators.at[gen, "p_nom"],
                                    network.model.generator_status[gen,sn_prev]),
                                   (-network.generators.at[gen, "ramp_limit_start_up"]*network.generators.at[gen, "p_nom"],
                                    network.model.generator_status[gen,sn])])

            ru[gen,sn] = LConstraint(lhs,"<=")

    l_constraint(network.model, "ramp_up", ru, list(ru_gens), snapshots[1:])



    rd_gens = network.generators.index[network.generators.ramp_limit_down.notnull()]

    rd = {}


    for gen in rd_gens:
        for sn, sn_prev in zip(snapshots[1:], snapshots[:-1]):
            if network.generators.at[gen, "p_nom_extendable"]:
                lhs = LExpression([(1, network.model.generator_p[gen,sn]),
                                   (-1, network.model.generator_p[gen,sn_prev]),
                                   (network.generators.at[gen, "ramp_limit_down"],
                                    network.model.generator_p_nom[gen])])
            elif not network.generators.at[gen, "committable"]:
                lhs = LExpression([(1, network.model.generator_p[gen,sn]),
                                   (-1, network.model.generator_p[gen,sn_prev])],
                                  network.generators.loc[gen, "ramp_limit_down"]*network.generators.at[gen, "p_nom"])
            else:
                lhs = LExpression([(1, network.model.generator_p[gen,sn]),
                                   (-1, network.model.generator_p[gen,sn_prev]),
                                   ((network.generators.at[gen, "ramp_limit_down"] - network.generators.at[gen, "ramp_limit_shut_down"])*network.generators.at[gen, "p_nom"],
                                    network.model.generator_status[gen,sn]),
                                   (network.generators.at[gen, "ramp_limit_shut_down"]*network.generators.at[gen, "p_nom"],
                                    network.model.generator_status[gen,sn_prev])])

            rd[gen,sn] = LConstraint(lhs,">=")

    l_constraint(network.model, "ramp_down", rd, list(rd_gens), snapshots[1:])





def define_storage_variables_constraints(network,snapshots):

    sus = network.storage_units
    ext_sus_i = sus.index[sus.p_nom_extendable]
    fix_sus_i = sus.index[~ sus.p_nom_extendable]

    model = network.model

    ## Define storage dispatch variables ##

    p_max_pu = get_switchable_as_dense(network, 'StorageUnit', 'p_max_pu', snapshots)
    p_min_pu = get_switchable_as_dense(network, 'StorageUnit', 'p_min_pu', snapshots)

    bounds = {(su,sn) : (0,None) for su in ext_sus_i for sn in snapshots}
    bounds.update({(su,sn) :
                   (0,sus.at[su,"p_nom"]*p_max_pu.at[sn, su])
                   for su in fix_sus_i for sn in snapshots})

    def su_p_dispatch_bounds(model,su_name,snapshot):
        return bounds[su_name,snapshot]

    network.model.storage_p_dispatch = Var(list(network.storage_units.index), snapshots,
                                           domain=NonNegativeReals, bounds=su_p_dispatch_bounds)
    free_pyomo_initializers(network.model.storage_p_dispatch)



    bounds = {(su,sn) : (0,None) for su in ext_sus_i for sn in snapshots}
    bounds.update({(su,sn) :
                   (0,-sus.at[su,"p_nom"]*p_min_pu.at[sn, su])
                   for su in fix_sus_i
                   for sn in snapshots})

    def su_p_store_bounds(model,su_name,snapshot):
        return bounds[su_name,snapshot]

    network.model.storage_p_store = Var(list(network.storage_units.index), snapshots,
                                        domain=NonNegativeReals, bounds=su_p_store_bounds)
    free_pyomo_initializers(network.model.storage_p_store)

    ## Define spillage variables only for hours with inflow>0. ##
    inflow = get_switchable_as_dense(network, 'StorageUnit', 'inflow', snapshots)
    spill_sus_i = sus.index[inflow.max()>0] #skip storage units without any inflow
    inflow_gt0_b = inflow>0
    spill_bounds = {(su,sn) : (0,inflow.at[sn,su])
                    for su in spill_sus_i
                    for sn in snapshots
                    if inflow_gt0_b.at[sn,su]}
    spill_index = spill_bounds.keys()

    def su_p_spill_bounds(model,su_name,snapshot):
        return spill_bounds[su_name,snapshot]

    network.model.storage_p_spill = Var(list(spill_index),
                                        domain=NonNegativeReals, bounds=su_p_spill_bounds)
    free_pyomo_initializers(network.model.storage_p_spill)


    ## Define generator capacity variables if generator is extendable ##

    def su_p_nom_bounds(model, su_name):
        return (sus.at[su_name,"p_nom_min"],
                sus.at[su_name,"p_nom_max"])

    network.model.storage_p_nom = Var(list(ext_sus_i), domain=NonNegativeReals,
                                      bounds=su_p_nom_bounds)
    free_pyomo_initializers(network.model.storage_p_nom)


    ## Define generator dispatch constraints for extendable generators ##

    def su_p_upper(model,su_name,snapshot):
        return (model.storage_p_dispatch[su_name,snapshot] <=
                model.storage_p_nom[su_name]*p_max_pu.at[snapshot, su_name])

    network.model.storage_p_upper = Constraint(list(ext_sus_i),snapshots,rule=su_p_upper)
    free_pyomo_initializers(network.model.storage_p_upper)

    def su_p_lower(model,su_name,snapshot):
        return (model.storage_p_store[su_name,snapshot] <=
                -model.storage_p_nom[su_name]*p_min_pu.at[snapshot, su_name])

    network.model.storage_p_lower = Constraint(list(ext_sus_i),snapshots,rule=su_p_lower)
    free_pyomo_initializers(network.model.storage_p_lower)


    ## Now define state of charge constraints ##

    network.model.state_of_charge = Var(list(network.storage_units.index), snapshots,
                                        domain=NonNegativeReals, bounds=(0,None))

    upper = {(su,sn) : [[(1,model.state_of_charge[su,sn]),
                         (-sus.at[su,"max_hours"],model.storage_p_nom[su])],"<=",0.]
             for su in ext_sus_i for sn in snapshots}
    upper.update({(su,sn) : [[(1,model.state_of_charge[su,sn])],"<=",
                             sus.at[su,"max_hours"]*sus.at[su,"p_nom"]]
                  for su in fix_sus_i for sn in snapshots})

    l_constraint(model, "state_of_charge_upper", upper,
                 list(network.storage_units.index), snapshots)


    #this builds the constraint previous_soc + p_store - p_dispatch + inflow - spill == soc
    #it is complicated by the fact that sometimes previous_soc and soc are floats, not variables
    soc = {}

    #store the combinations with a fixed soc
    fixed_soc = {}

    state_of_charge_set = get_switchable_as_dense(network, 'StorageUnit', 'state_of_charge_set', snapshots)

    for su in sus.index:
        for i,sn in enumerate(snapshots):

            soc[su,sn] =  [[],"==",0.]

            elapsed_hours = network.snapshot_weightings[sn]

            if i == 0 and not sus.at[su,"cyclic_state_of_charge"]:
                previous_state_of_charge = sus.at[su,"state_of_charge_initial"]
                soc[su,sn][2] -= ((1-sus.at[su,"standing_loss"])**elapsed_hours
                                  * previous_state_of_charge)
            else:
                previous_state_of_charge = model.state_of_charge[su,snapshots[i-1]]
                soc[su,sn][0].append(((1-sus.at[su,"standing_loss"])**elapsed_hours,
                                      previous_state_of_charge))


            state_of_charge = state_of_charge_set.at[sn,su]
            if pd.isnull(state_of_charge):
                state_of_charge = model.state_of_charge[su,sn]
                soc[su,sn][0].append((-1,state_of_charge))
            else:
                soc[su,sn][2] += state_of_charge
                #make sure the variable is also set to the fixed state of charge
                fixed_soc[su,sn] = [[(1,model.state_of_charge[su,sn])],"==",state_of_charge]

            soc[su,sn][0].append((sus.at[su,"efficiency_store"]
                                  * elapsed_hours,model.storage_p_store[su,sn]))
            soc[su,sn][0].append((-(1/sus.at[su,"efficiency_dispatch"]) * elapsed_hours,
                                  model.storage_p_dispatch[su,sn]))
            soc[su,sn][2] -= inflow.at[sn,su] * elapsed_hours

    for su,sn in spill_index:
        elapsed_hours = network.snapshot_weightings.at[sn]
        storage_p_spill = model.storage_p_spill[su,sn]
        soc[su,sn][0].append((-1.*elapsed_hours,storage_p_spill))

    l_constraint(model,"state_of_charge_constraint",
                 soc,list(network.storage_units.index), snapshots)

    l_constraint(model, "state_of_charge_constraint_fixed",
                 fixed_soc, list(fixed_soc.keys()))



def define_store_variables_constraints(network,snapshots):

    stores = network.stores
    ext_stores = stores.index[stores.e_nom_extendable]
    fix_stores = stores.index[~ stores.e_nom_extendable]

    e_max_pu = get_switchable_as_dense(network, 'Store', 'e_max_pu', snapshots)
    e_min_pu = get_switchable_as_dense(network, 'Store', 'e_min_pu', snapshots)

    model = network.model

    ## Define store dispatch variables ##

    network.model.store_p = Var(list(stores.index), snapshots, domain=Reals)


    ## Define store energy variables ##

    bounds = {(store,sn) : (None,None) for store in ext_stores for sn in snapshots}

    bounds.update({(store,sn) :
                   (stores.at[store,"e_nom"]*e_min_pu.at[sn,store],stores.at[store,"e_nom"]*e_max_pu.at[sn,store])
                   for store in fix_stores for sn in snapshots})

    def store_e_bounds(model,store,snapshot):
        return bounds[store,snapshot]


    network.model.store_e = Var(list(stores.index), snapshots, domain=Reals,
                                bounds=store_e_bounds)
    free_pyomo_initializers(network.model.store_e)

    ## Define energy capacity variables if store is extendable ##

    def store_e_nom_bounds(model, store):
        return (stores.at[store,"e_nom_min"],
                stores.at[store,"e_nom_max"])

    network.model.store_e_nom = Var(list(ext_stores), domain=Reals,
                                    bounds=store_e_nom_bounds)
    free_pyomo_initializers(network.model.store_e_nom)

    ## Define energy capacity constraints for extendable generators ##

    def store_e_upper(model,store,snapshot):
        return (model.store_e[store,snapshot] <=
                model.store_e_nom[store]*e_max_pu.at[snapshot,store])

    network.model.store_e_upper = Constraint(list(ext_stores), snapshots, rule=store_e_upper)
    free_pyomo_initializers(network.model.store_e_upper)

    def store_e_lower(model,store,snapshot):
        return (model.store_e[store,snapshot] >=
                model.store_e_nom[store]*e_min_pu.at[snapshot,store])

    network.model.store_e_lower = Constraint(list(ext_stores), snapshots, rule=store_e_lower)
    free_pyomo_initializers(network.model.store_e_lower)

    ## Builds the constraint previous_e - p == e ##

    e = {}

    for store in stores.index:
        for i,sn in enumerate(snapshots):

            e[store,sn] =  LConstraint(sense="==")

            e[store,sn].lhs.variables.append((-1,model.store_e[store,sn]))

            elapsed_hours = network.snapshot_weightings[sn]

            if i == 0 and not stores.at[store,"e_cyclic"]:
                previous_e = stores.at[store,"e_initial"]
                e[store,sn].lhs.constant += ((1-stores.at[store,"standing_loss"])**elapsed_hours
                                         * previous_e)
            else:
                previous_e = model.store_e[store,snapshots[i-1]]
                e[store,sn].lhs.variables.append(((1-stores.at[store,"standing_loss"])**elapsed_hours,
                                              previous_e))

            e[store,sn].lhs.variables.append((-elapsed_hours, model.store_p[store,sn]))

    l_constraint(model,"store_constraint", e, list(stores.index), snapshots)



def define_branch_extension_variables(network,snapshots):

    passive_branches = network.passive_branches()

    extendable_passive_branches = passive_branches[passive_branches.s_nom_extendable]

    bounds = {b : (extendable_passive_branches.at[b,"s_nom_min"],
                   extendable_passive_branches.at[b,"s_nom_max"])
              for b in extendable_passive_branches.index}

    def branch_s_nom_bounds(model, branch_type, branch_name):
        return bounds[branch_type,branch_name]

    network.model.passive_branch_s_nom = Var(list(extendable_passive_branches.index),
                                             domain=NonNegativeReals, bounds=branch_s_nom_bounds)
    free_pyomo_initializers(network.model.passive_branch_s_nom)

    extendable_links = network.links[network.links.p_nom_extendable]

    bounds = {b : (extendable_links.at[b,"p_nom_min"],
                   extendable_links.at[b,"p_nom_max"])
              for b in extendable_links.index}

    def branch_p_nom_bounds(model, branch_name):
        return bounds[branch_name]

    network.model.link_p_nom = Var(list(extendable_links.index),
                                   domain=NonNegativeReals, bounds=branch_p_nom_bounds)
    free_pyomo_initializers(network.model.link_p_nom)


def define_link_flows(network,snapshots):

    extendable_links_i = network.links.index[network.links.p_nom_extendable]

    fixed_links_i = network.links.index[~ network.links.p_nom_extendable]

    p_max_pu = get_switchable_as_dense(network, 'Link', 'p_max_pu', snapshots)
    p_min_pu = get_switchable_as_dense(network, 'Link', 'p_min_pu', snapshots)

    fixed_lower = p_min_pu.loc[:,fixed_links_i].multiply(network.links.loc[fixed_links_i, 'p_nom'])
    fixed_upper = p_max_pu.loc[:,fixed_links_i].multiply(network.links.loc[fixed_links_i, 'p_nom'])

    network.model.link_p = Var(list(network.links.index), snapshots)

    p_upper = {(cb, sn) : LConstraint(LExpression([(1, network.model.link_p[cb, sn])],
                                                 -fixed_upper.at[sn, cb]),"<=")
               for cb in fixed_links_i for sn in snapshots}

    p_upper.update({(cb,sn) : LConstraint(LExpression([(1, network.model.link_p[cb, sn]),
                                                       (-p_max_pu.at[sn, cb], network.model.link_p_nom[cb])]),
                                          "<=")
                    for cb in extendable_links_i for sn in snapshots})

    l_constraint(network.model, "link_p_upper", p_upper,
                 list(network.links.index), snapshots)


    p_lower = {(cb, sn) : LConstraint(LExpression([(1, network.model.link_p[cb, sn])],
                                                  -fixed_lower.at[sn, cb]),">=")
               for cb in fixed_links_i for sn in snapshots}

    p_lower.update({(cb,sn) : LConstraint(LExpression([(1, network.model.link_p[cb, sn]),
                                                       (-p_min_pu.at[sn, cb], network.model.link_p_nom[cb])]),
                                          ">=")
                    for cb in extendable_links_i for sn in snapshots})

    l_constraint(network.model, "link_p_lower", p_lower,
                 list(network.links.index), snapshots)



def define_passive_branch_flows(network,snapshots,formulation="angles",ptdf_tolerance=0.):

    if formulation == "angles":
        define_passive_branch_flows_with_angles(network,snapshots)
    elif formulation == "ptdf":
        define_passive_branch_flows_with_PTDF(network,snapshots,ptdf_tolerance)
    elif formulation == "cycles":
        define_passive_branch_flows_with_cycles(network,snapshots)
    elif formulation == "kirchhoff":
        define_passive_branch_flows_with_kirchhoff(network,snapshots)



def define_passive_branch_flows_with_angles(network,snapshots):

    network.model.voltage_angles = Var(list(network.buses.index), snapshots)

    slack = {(sub,sn) :
             [[(1,network.model.voltage_angles[network.sub_networks.slack_bus[sub],sn])], "==", 0.]
             for sub in network.sub_networks.index for sn in snapshots}

    l_constraint(network.model,"slack_angle",slack,list(network.sub_networks.index),snapshots)


    passive_branches = network.passive_branches()

    network.model.passive_branch_p = Var(list(passive_branches.index), snapshots)

    flows = {}
    for branch in passive_branches.index:
        bus0 = passive_branches.at[branch,"bus0"]
        bus1 = passive_branches.at[branch,"bus1"]
        bt = branch[0]
        bn = branch[1]
        sub = passive_branches.at[branch,"sub_network"]
        attribute = "r_pu_eff" if network.sub_networks.at[sub,"carrier"] == "DC" else "x_pu_eff"
        y = 1/ passive_branches.at[ branch, attribute]
        for sn in snapshots:
            lhs = LExpression([(y,network.model.voltage_angles[bus0,sn]),
                               (-y,network.model.voltage_angles[bus1,sn]),
                               (-1,network.model.passive_branch_p[bt,bn,sn])],
                              -y*(passive_branches.at[branch,"phase_shift"]*np.pi/180. if bt == "Transformer" else 0.))
            flows[bt,bn,sn] = LConstraint(lhs,"==",LExpression())

    l_constraint(network.model, "passive_branch_p_def", flows,
                 list(passive_branches.index), snapshots)


def define_passive_branch_flows_with_PTDF(network,snapshots,ptdf_tolerance=0.):

    passive_branches = network.passive_branches()

    network.model.passive_branch_p = Var(list(passive_branches.index), snapshots)

    flows = {}

    for sub_network in network.sub_networks.obj:
        find_bus_controls(sub_network)

        branches_i = sub_network.branches_i()
        if len(branches_i) > 0:
            calculate_PTDF(sub_network)

            #kill small PTDF values
            sub_network.PTDF[abs(sub_network.PTDF) < ptdf_tolerance] = 0

        for i,branch in enumerate(branches_i):
            bt = branch[0]
            bn = branch[1]

            for sn in snapshots:
                lhs = sum(sub_network.PTDF[i,j]*network._p_balance[bus,sn]
                          for j,bus in enumerate(sub_network.buses_o)
                          if sub_network.PTDF[i,j] != 0)
                rhs = LExpression([(1,network.model.passive_branch_p[bt,bn,sn])])
                flows[bt,bn,sn] = LConstraint(lhs,"==",rhs)


    l_constraint(network.model, "passive_branch_p_def", flows,
                 list(passive_branches.index), snapshots)


def define_sub_network_cycle_constraints( subnetwork, snapshots, passive_branch_p, attribute):
    """ Constructs cycle_constraints for a particular subnetwork
    """

    sub_network_cycle_constraints = {}
    sub_network_cycle_index = []

    matrix = subnetwork.C.tocsc()
    branches = subnetwork.branches()

    for col_j in range( matrix.shape[1] ):
        cycle_is = matrix.getcol(col_j).nonzero()[0]

        if len(cycle_is) == 0: continue

        sub_network_cycle_index.append((subnetwork.name, col_j))


        branch_idx_attributes = []

        for cycle_i in cycle_is:
            branch_idx = branches.index[cycle_i]
            attribute_value = branches.at[ branch_idx, attribute] *subnetwork.C[ cycle_i, col_j]
            branch_idx_attributes.append( (branch_idx, attribute_value))

        for snapshot in snapshots:
            expression_list = [ (attribute_value,
                                 passive_branch_p[branch_idx[0], branch_idx[1], snapshot]) for (branch_idx, attribute_value) in branch_idx_attributes]

            lhs = LExpression(expression_list)
            sub_network_cycle_constraints[subnetwork.name,col_j,snapshot] = LConstraint(lhs,"==",LExpression())

    return( sub_network_cycle_index, sub_network_cycle_constraints)

def define_passive_branch_flows_with_cycles(network,snapshots):

    for sub_network in network.sub_networks.obj:
        find_tree(sub_network)
        find_cycles(sub_network)

        #following is necessary to calculate angles post-facto
        find_bus_controls(sub_network)
        if len(sub_network.branches_i()) > 0:
            calculate_B_H(sub_network)


    passive_branches = network.passive_branches()


    network.model.passive_branch_p = Var(list(passive_branches.index), snapshots)

    cycle_index = []
    cycle_constraints = {}

    for subnetwork in network.sub_networks.obj:
        branches = subnetwork.branches()
        attribute = "r_pu_eff" if network.sub_networks.at[subnetwork.name,"carrier"] == "DC" else "x_pu_eff"

        sub_network_cycle_index, sub_network_cycle_constraints = define_sub_network_cycle_constraints( subnetwork,
                                                                                                       snapshots,
                                                                                                       network.model.passive_branch_p, attribute)

        cycle_index.extend( sub_network_cycle_index)
        cycle_constraints.update( sub_network_cycle_constraints)

    l_constraint(network.model, "cycle_constraints", cycle_constraints,
                 cycle_index, snapshots)


    network.model.cycles = Var(cycle_index, snapshots, domain=Reals, bounds=(None,None))

    flows = {}

    for subnetwork in network.sub_networks.obj:
        branches = subnetwork.branches()
        buses = subnetwork.buses()
        for i,branch in enumerate(branches.index):
            bt = branch[0]
            bn = branch[1]

            cycle_is = subnetwork.C[i,:].nonzero()[1]
            tree_is = subnetwork.T[i,:].nonzero()[1]

            if len(cycle_is) + len(tree_is) == 0: logger.error("The cycle formulation does not support infinite impedances, yet.")

            for snapshot in snapshots:
                expr = LExpression([(subnetwork.C[i,j], network.model.cycles[subnetwork.name,j,snapshot])
                                    for j in cycle_is])
                lhs = expr + sum(subnetwork.T[i,j]*network._p_balance[buses.index[j],snapshot]
                                 for j in tree_is)

                rhs = LExpression([(1,network.model.passive_branch_p[bt,bn,snapshot])])

                flows[bt,bn,snapshot] = LConstraint(lhs,"==",rhs)

    l_constraint(network.model, "passive_branch_p_def", flows,
                 list(passive_branches.index), snapshots)



def define_passive_branch_flows_with_kirchhoff(network,snapshots,skip_vars=False):
    """ define passive branch flows with the kirchoff method """

    for sub_network in network.sub_networks.obj:
        find_tree(sub_network)
        find_cycles(sub_network)

        #following is necessary to calculate angles post-facto
        find_bus_controls(sub_network)
        if len(sub_network.branches_i()) > 0:
            calculate_B_H(sub_network)

    passive_branches = network.passive_branches()

    if not skip_vars:
        network.model.passive_branch_p = Var(list(passive_branches.index), snapshots)

    cycle_index = []
    cycle_constraints = {}

    for subnetwork in network.sub_networks.obj:

        branches = subnetwork.branches()
        attribute = "r_pu_eff" if network.sub_networks.at[subnetwork.name,"carrier"] == "DC" else "x_pu_eff"

        sub_network_cycle_index, sub_network_cycle_constraints = define_sub_network_cycle_constraints( subnetwork,
                                                                                                       snapshots,
                                                                                                       network.model.passive_branch_p, attribute)

        cycle_index.extend( sub_network_cycle_index)
        cycle_constraints.update( sub_network_cycle_constraints)

    l_constraint(network.model, "cycle_constraints", cycle_constraints,
                 cycle_index, snapshots)

def define_passive_branch_constraints(network,snapshots):

    passive_branches = network.passive_branches()
    extendable_branches = passive_branches[passive_branches.s_nom_extendable]
    fixed_branches = passive_branches[~ passive_branches.s_nom_extendable]

<<<<<<< HEAD
    s_max_pu = pd.concat({c : get_switchable_as_dense(network,c,'s_max_pu')
                          for c in network.passive_branch_components}, axis=1)
=======
    s_max_pu = pd.concat({c : get_switchable_as_dense(network, c, 's_max_pu', snapshots)
                          for c in passive_branch_components}, axis=1)
>>>>>>> ad4c184b

    flow_upper = {(b[0],b[1],sn) : [[(1,network.model.passive_branch_p[b[0],b[1],sn])],
                                    "<=", s_max_pu.at[sn,b]*fixed_branches.at[b,"s_nom"]]
                  for b in fixed_branches.index
                  for sn in snapshots}

    flow_upper.update({(b[0],b[1],sn) : [[(1,network.model.passive_branch_p[b[0],b[1],sn]),
                                          (-s_max_pu.at[sn,b],network.model.passive_branch_s_nom[b[0],b[1]])],"<=",0]
                       for b in extendable_branches.index
                       for sn in snapshots})

    l_constraint(network.model, "flow_upper", flow_upper,
                 list(passive_branches.index), snapshots)

    flow_lower = {(b[0],b[1],sn) : [[(1,network.model.passive_branch_p[b[0],b[1],sn])],
                                    ">=", -s_max_pu.at[sn,b]*fixed_branches.at[b,"s_nom"]]
                  for b in fixed_branches.index
                  for sn in snapshots}

    flow_lower.update({(b[0],b[1],sn): [[(1,network.model.passive_branch_p[b[0],b[1],sn]),
                                         (s_max_pu.at[sn,b],network.model.passive_branch_s_nom[b[0],b[1]])],">=",0]
                       for b in extendable_branches.index
                       for sn in snapshots})

    l_constraint(network.model, "flow_lower", flow_lower,
                 list(passive_branches.index), snapshots)

def define_nodal_balances(network,snapshots):
    """Construct the nodal balance for all elements except the passive
    branches.

    Store the nodal balance expression in network._p_balance.
    """

    #dictionary for constraints
    network._p_balance = {(bus,sn) : LExpression()
                          for bus in network.buses.index
                          for sn in snapshots}

    efficiency = get_switchable_as_dense(network, 'Link', 'efficiency', snapshots)

    for cb in network.links.index:
        bus0 = network.links.at[cb,"bus0"]
        bus1 = network.links.at[cb,"bus1"]

        for sn in snapshots:
            network._p_balance[bus0,sn].variables.append((-1,network.model.link_p[cb,sn]))
            network._p_balance[bus1,sn].variables.append((efficiency.at[sn,cb],network.model.link_p[cb,sn]))

    #Add any other buses to which the links are attached
    i = 2
    while("bus{}".format(i) in network.links.columns):
        efficiency = get_switchable_as_dense(network, 'Link', 'efficiency{}'.format(i), snapshots)
        for cb in network.links.index[network.links["bus{}".format(i)] != ""]:
            bus = network.links.at[cb, "bus{}".format(i)]
            for sn in snapshots:
                network._p_balance[bus,sn].variables.append((efficiency.at[sn,cb],network.model.link_p[cb,sn]))
        i+=1

    for gen in network.generators.index:
        bus = network.generators.at[gen,"bus"]
        sign = network.generators.at[gen,"sign"]
        for sn in snapshots:
            network._p_balance[bus,sn].variables.append((sign,network.model.generator_p[gen,sn]))

    load_p_set = get_switchable_as_dense(network, 'Load', 'p_set', snapshots)
    for load in network.loads.index:
        bus = network.loads.at[load,"bus"]
        sign = network.loads.at[load,"sign"]
        for sn in snapshots:
            network._p_balance[bus,sn].constant += sign*load_p_set.at[sn,load]

    for su in network.storage_units.index:
        bus = network.storage_units.at[su,"bus"]
        sign = network.storage_units.at[su,"sign"]
        for sn in snapshots:
            network._p_balance[bus,sn].variables.append((sign,network.model.storage_p_dispatch[su,sn]))
            network._p_balance[bus,sn].variables.append((-sign,network.model.storage_p_store[su,sn]))

    for store in network.stores.index:
        bus = network.stores.at[store,"bus"]
        sign = network.stores.at[store,"sign"]
        for sn in snapshots:
            network._p_balance[bus,sn].variables.append((sign,network.model.store_p[store,sn]))


def define_nodal_balance_constraints(network,snapshots):

    passive_branches = network.passive_branches()


    for branch in passive_branches.index:
        bus0 = passive_branches.at[branch,"bus0"]
        bus1 = passive_branches.at[branch,"bus1"]
        bt = branch[0]
        bn = branch[1]
        for sn in snapshots:
            network._p_balance[bus0,sn].variables.append((-1,network.model.passive_branch_p[bt,bn,sn]))
            network._p_balance[bus1,sn].variables.append((1,network.model.passive_branch_p[bt,bn,sn]))

    power_balance = {k: LConstraint(v,"==",LExpression()) for k,v in iteritems(network._p_balance)}

    l_constraint(network.model, "power_balance", power_balance,
                 list(network.buses.index), snapshots)


def define_sub_network_balance_constraints(network,snapshots):

    sn_balance = {}

    for sub_network in network.sub_networks.obj:
        for sn in snapshots:
            sn_balance[sub_network.name,sn] = LConstraint(LExpression(),"==",LExpression())
            for bus in sub_network.buses().index:
                sn_balance[sub_network.name,sn].lhs.variables.extend(network._p_balance[bus,sn].variables)
                sn_balance[sub_network.name,sn].lhs.constant += network._p_balance[bus,sn].constant

    l_constraint(network.model,"sub_network_balance_constraint", sn_balance,
                 list(network.sub_networks.index), snapshots)


def define_global_constraints(network,snapshots):


    global_constraints = {}

    for gc in network.global_constraints.index:
        if network.global_constraints.loc[gc,"type"] == "primary_energy":

            c = LConstraint(sense=network.global_constraints.loc[gc,"sense"])

            c.rhs.constant = network.global_constraints.loc[gc,"constant"]

            carrier_attribute = network.global_constraints.loc[gc,"carrier_attribute"]

            for carrier in network.carriers.index:
                attribute = network.carriers.at[carrier,carrier_attribute]
                if attribute == 0.:
                    continue
                #for generators, use the prime mover carrier
                gens = network.generators.index[network.generators.carrier == carrier]
                c.lhs.variables.extend([(attribute
                                         * (1/network.generators.at[gen,"efficiency"])
                                         * network.snapshot_weightings[sn],
                                         network.model.generator_p[gen,sn])
                                        for gen in gens
                                        for sn in snapshots])

                #for storage units, use the prime mover carrier
                #take difference of energy at end and start of period
                sus = network.storage_units.index[(network.storage_units.carrier == carrier) & (~network.storage_units.cyclic_state_of_charge)]
                c.lhs.variables.extend([(-attribute, network.model.state_of_charge[su,snapshots[-1]])
                                        for su in sus])
                c.lhs.constant += sum(attribute*network.storage_units.at[su,"state_of_charge_initial"]
                                      for su in sus)

                #for stores, inherit the carrier from the bus
                #take difference of energy at end and start of period
                stores = network.stores.index[(network.stores.bus.map(network.buses.carrier) == carrier) & (~network.stores.e_cyclic)]
                c.lhs.variables.extend([(-attribute, network.model.store_e[store,snapshots[-1]])
                                        for store in stores])
                c.lhs.constant += sum(attribute*network.stores.at[store,"e_initial"]
                                      for store in stores)



            global_constraints[gc] = c

    l_constraint(network.model, "global_constraints",
                 global_constraints, list(network.global_constraints.index))




def define_linear_objective(network,snapshots):

    model = network.model

    extendable_generators = network.generators[network.generators.p_nom_extendable]

    ext_sus = network.storage_units[network.storage_units.p_nom_extendable]

    ext_stores = network.stores[network.stores.e_nom_extendable]

    passive_branches = network.passive_branches()

    extendable_passive_branches = passive_branches[passive_branches.s_nom_extendable]

    extendable_links = network.links[network.links.p_nom_extendable]

    suc_gens_i = network.generators.index[~network.generators.p_nom_extendable & network.generators.committable & (network.generators.start_up_cost > 0)]

    sdc_gens_i = network.generators.index[~network.generators.p_nom_extendable & network.generators.committable & (network.generators.shut_down_cost > 0)]


    marginal_cost_it = zip(get_switchable_as_iter(network, 'Generator', 'marginal_cost', snapshots),
                           get_switchable_as_iter(network, 'StorageUnit', 'marginal_cost', snapshots),
                           get_switchable_as_iter(network, 'Store', 'marginal_cost', snapshots),
                           get_switchable_as_iter(network, 'Link', 'marginal_cost', snapshots))

    objective = LExpression()


    for sn, marginal_cost in zip(snapshots, marginal_cost_it):
        gen_mc, su_mc, st_mc, link_mc = marginal_cost

        weight = network.snapshot_weightings[sn]
        for gen in network.generators.index:
            coefficient = gen_mc.at[gen] * weight
            objective.variables.extend([(coefficient, model.generator_p[gen, sn])])

        for su in network.storage_units.index:
            coefficient = su_mc.at[su] * weight
            objective.variables.extend([(coefficient, model.storage_p_dispatch[su,sn])])

        for store in network.stores.index:
            coefficient = st_mc.at[store] * weight
            objective.variables.extend([(coefficient, model.store_p[store,sn])])

        for link in network.links.index:
            coefficient = link_mc.at[link] * weight
            objective.variables.extend([(coefficient, model.link_p[link,sn])])


    #NB: for capital costs we subtract the costs of existing infrastructure p_nom/s_nom

    objective.variables.extend([(extendable_generators.at[gen,"capital_cost"], model.generator_p_nom[gen])
                                for gen in extendable_generators.index])
    objective.constant -= (extendable_generators.capital_cost * extendable_generators.p_nom).zsum()

    objective.variables.extend([(ext_sus.at[su,"capital_cost"], model.storage_p_nom[su])
                                for su in ext_sus.index])
    objective.constant -= (ext_sus.capital_cost*ext_sus.p_nom).zsum()

    objective.variables.extend([(ext_stores.at[store,"capital_cost"], model.store_e_nom[store])
                                for store in ext_stores.index])
    objective.constant -= (ext_stores.capital_cost*ext_stores.e_nom).zsum()

    objective.variables.extend([(extendable_passive_branches.at[b,"capital_cost"], model.passive_branch_s_nom[b])
                                for b in extendable_passive_branches.index])
    objective.constant -= (extendable_passive_branches.capital_cost * extendable_passive_branches.s_nom).zsum()

    objective.variables.extend([(extendable_links.at[b,"capital_cost"], model.link_p_nom[b])
                                for b in extendable_links.index])
    objective.constant -= (extendable_links.capital_cost * extendable_links.p_nom).zsum()


    ## Unit commitment costs

    objective.variables.extend([(1, model.generator_start_up_cost[gen,sn]) for gen in suc_gens_i for sn in snapshots])

    objective.variables.extend([(1, model.generator_shut_down_cost[gen,sn]) for gen in sdc_gens_i for sn in snapshots])


    l_objective(model,objective)

def extract_optimisation_results(network, snapshots, formulation="angles"):

    if isinstance(snapshots, pd.DatetimeIndex) and _pd_version < '0.18.0':
        # Work around pandas bug #12050 (https://github.com/pydata/pandas/issues/12050)
        snapshots = pd.Index(snapshots.values)

    allocate_series_dataframes(network, {'Generator': ['p'],
                                         'Load': ['p'],
                                         'StorageUnit': ['p', 'state_of_charge', 'spill'],
                                         'Store': ['p', 'e'],
                                         'Bus': ['p', 'v_ang', 'v_mag_pu', 'marginal_price'],
                                         'Line': ['p0', 'p1', 'mu_lower', 'mu_upper'],
                                         'Transformer': ['p0', 'p1', 'mu_lower', 'mu_upper'],
                                         'Link': ['p0', 'p1', 'mu_lower', 'mu_upper']})

    #get value of objective function
    network.objective = network.results["Problem"][0]["Upper bound"]

    model = network.model

    duals = pd.Series(list(model.dual.values()), index=pd.Index(list(model.dual.keys())))

    def as_series(indexedvar):
        return pd.Series(indexedvar.get_values())

    def set_from_series(df, series):
        df.loc[snapshots] = series.unstack(0).reindex(columns=df.columns)

    if len(network.generators):
        set_from_series(network.generators_t.p, as_series(model.generator_p))

    if len(network.storage_units):
        set_from_series(network.storage_units_t.p,
                        as_series(model.storage_p_dispatch)
                        - as_series(model.storage_p_store))

        set_from_series(network.storage_units_t.state_of_charge,
                        as_series(model.state_of_charge))

        if (network.storage_units_t.inflow.max() > 0).any():
            set_from_series(network.storage_units_t.spill,
                            as_series(model.storage_p_spill))
        network.storage_units_t.spill.fillna(0, inplace=True) #p_spill doesn't exist if inflow=0

    if len(network.stores):
        set_from_series(network.stores_t.p, as_series(model.store_p))
        set_from_series(network.stores_t.e, as_series(model.store_e))

    if len(network.loads):
        load_p_set = get_switchable_as_dense(network, 'Load', 'p_set', snapshots)
        network.loads_t["p"].loc[snapshots] = load_p_set.loc[snapshots]

    if len(network.buses):
        network.buses_t.p.loc[snapshots] = \
            pd.concat({c.name:
                       c.pnl.p.loc[snapshots].multiply(c.df.sign, axis=1)
                       .groupby(c.df.bus, axis=1).sum()
                       for c in network.iterate_components(network.controllable_one_port_components)}) \
              .sum(level=1) \
              .reindex(columns=network.buses_t.p.columns, fill_value=0.)


    # passive branches
    passive_branches = as_series(model.passive_branch_p)
    for c in network.iterate_components(network.passive_branch_components):
        set_from_series(c.pnl.p0, passive_branches.loc[c.name])
        c.pnl.p1.loc[snapshots] = - c.pnl.p0.loc[snapshots]

        set_from_series(c.pnl.mu_lower, pd.Series(list(model.flow_lower.values()),
                                                  index=pd.MultiIndex.from_tuples(list(model.flow_lower.keys()))).map(duals)[c.name])
        set_from_series(c.pnl.mu_upper, -pd.Series(list(model.flow_upper.values()),
                                                   index=pd.MultiIndex.from_tuples(list(model.flow_upper.keys()))).map(duals)[c.name])

    # active branches
    if len(network.links):
        set_from_series(network.links_t.p0, as_series(model.link_p))

        efficiency = get_switchable_as_dense(network, 'Link', 'efficiency', snapshots)

        network.links_t.p1.loc[snapshots] = - network.links_t.p0.loc[snapshots]*efficiency.loc[snapshots,:]

        network.buses_t.p.loc[snapshots] -= (network.links_t.p0.loc[snapshots]
                                             .groupby(network.links.bus0, axis=1).sum()
                                             .reindex(columns=network.buses_t.p.columns, fill_value=0.))

        network.buses_t.p.loc[snapshots] -= (network.links_t.p1.loc[snapshots]
                                             .groupby(network.links.bus1, axis=1).sum()
                                             .reindex(columns=network.buses_t.p.columns, fill_value=0.))

        #Add any other buses to which the links are attached
        i = 2
        while("bus{}".format(i) in network.links.columns):
            efficiency = get_switchable_as_dense(network, 'Link', 'efficiency{}'.format(i), snapshots)
            p_name = "p{}".format(i)
            #allocate missing outputs
            if p_name not in network.links_t:
                network.links_t[p_name] = pd.DataFrame(index=network.snapshots)
            links = network.links.index[network.links["bus{}".format(i)] != ""]
            network.links_t[p_name] = network.links_t[p_name].reindex(links, axis=1)
            network.links_t[p_name].loc[snapshots] = - network.links_t.p0.loc[snapshots, links]*efficiency.loc[snapshots, links]
            network.buses_t.p.loc[snapshots] -= (network.links_t[p_name].loc[snapshots, links]
                                                 .groupby(network.links["bus{}".format(i)], axis=1).sum()
                                                 .reindex(columns=network.buses_t.p.columns, fill_value=0.))
            i+=1


        set_from_series(network.links_t.mu_lower, pd.Series(list(model.link_p_lower.values()),
                                                            index=pd.MultiIndex.from_tuples(list(model.link_p_lower.keys()))).map(duals))
        set_from_series(network.links_t.mu_upper, -pd.Series(list(model.link_p_upper.values()),
                                                             index=pd.MultiIndex.from_tuples(list(model.link_p_upper.keys()))).map(duals))


    if len(network.buses):
        if formulation in {'angles', 'kirchhoff'}:
            set_from_series(network.buses_t.marginal_price,
                            pd.Series(list(model.power_balance.values()),
                                      index=pd.MultiIndex.from_tuples(list(model.power_balance.keys())))
                            .map(duals))

            #correct for snapshot weightings
            network.buses_t.marginal_price.loc[snapshots] = network.buses_t.marginal_price.loc[snapshots].divide(network.snapshot_weightings.loc[snapshots],axis=0)

        if formulation == "angles":
            set_from_series(network.buses_t.v_ang,
                            as_series(model.voltage_angles))
        elif formulation in ["ptdf","cycles","kirchhoff"]:
            for sn in network.sub_networks.obj:
                network.buses_t.v_ang.loc[snapshots,sn.slack_bus] = 0.
                if len(sn.pvpqs) > 0:
                    network.buses_t.v_ang.loc[snapshots,sn.pvpqs] = spsolve(sn.B[1:, 1:], network.buses_t.p.loc[snapshots,sn.pvpqs].T).T

        network.buses_t.v_mag_pu.loc[snapshots,network.buses.carrier=="AC"] = 1.
        network.buses_t.v_mag_pu.loc[snapshots,network.buses.carrier=="DC"] = 1 + network.buses_t.v_ang.loc[snapshots,network.buses.carrier=="DC"]


    #now that we've used the angles to calculate the flow, set the DC ones to zero
    network.buses_t.v_ang.loc[snapshots,network.buses.carrier=="DC"] = 0.

    network.generators.p_nom_opt = network.generators.p_nom

    network.generators.loc[network.generators.p_nom_extendable, 'p_nom_opt'] = \
        as_series(network.model.generator_p_nom)

    network.storage_units.p_nom_opt = network.storage_units.p_nom

    network.storage_units.loc[network.storage_units.p_nom_extendable, 'p_nom_opt'] = \
        as_series(network.model.storage_p_nom)

    network.stores.e_nom_opt = network.stores.e_nom

    network.stores.loc[network.stores.e_nom_extendable, 'e_nom_opt'] = \
        as_series(network.model.store_e_nom)


    s_nom_extendable_passive_branches = as_series(model.passive_branch_s_nom)
    for c in network.iterate_components(network.passive_branch_components):
        c.df['s_nom_opt'] = c.df.s_nom
        if c.df.s_nom_extendable.any():
            c.df.loc[c.df.s_nom_extendable, 's_nom_opt'] = s_nom_extendable_passive_branches.loc[c.name]

    network.links.p_nom_opt = network.links.p_nom

    network.links.loc[network.links.p_nom_extendable, "p_nom_opt"] = \
        as_series(network.model.link_p_nom)

    try:
        network.global_constraints.loc[:,"mu"] = -pd.Series(list(model.global_constraints.values()),
                                                            index=list(model.global_constraints.keys())).map(duals)
    except (AttributeError, KeyError) as e:
        logger.warning("Could not read out global constraint shadow prices")

    #extract unit commitment statuses
    if network.generators.committable.any():
        allocate_series_dataframes(network, {'Generator': ['status']})

        fixed_committable_gens_i = network.generators.index[~network.generators.p_nom_extendable & network.generators.committable]

        if len(fixed_committable_gens_i) > 0:
            network.generators_t.status.loc[snapshots,fixed_committable_gens_i] = \
                as_series(model.generator_status).unstack(0)

def network_lopf_build_model(network, snapshots=None, skip_pre=False,
                             formulation="angles", ptdf_tolerance=0.):
    """
    Build pyomo model for linear optimal power flow for a group of snapshots.

    Parameters
    ----------
    snapshots : list or index slice
        A list of snapshots to optimise, must be a subset of
        network.snapshots, defaults to network.snapshots
    skip_pre: bool, default False
        Skip the preliminary steps of computing topology, calculating
        dependent values and finding bus controls.
    formulation : string
        Formulation of the linear power flow equations to use; must be
        one of ["angles","cycles","kirchhoff","ptdf"]
    ptdf_tolerance : float
        Value below which PTDF entries are ignored

    Returns
    -------
    network.model
    """

    if not skip_pre:
        network.determine_network_topology()
        calculate_dependent_values(network)
        for sub_network in network.sub_networks.obj:
            find_slack_bus(sub_network)
        logger.info("Performed preliminary steps")


    snapshots = _as_snapshots(network, snapshots)

    logger.info("Building pyomo model using `%s` formulation", formulation)
    network.model = ConcreteModel("Linear Optimal Power Flow")


    define_generator_variables_constraints(network,snapshots)

    define_storage_variables_constraints(network,snapshots)

    define_store_variables_constraints(network,snapshots)

    define_branch_extension_variables(network,snapshots)

    define_link_flows(network,snapshots)

    define_nodal_balances(network,snapshots)

    define_passive_branch_flows(network,snapshots,formulation,ptdf_tolerance)

    define_passive_branch_constraints(network,snapshots)

    if formulation in ["angles", "kirchhoff"]:
        define_nodal_balance_constraints(network,snapshots)
    elif formulation in ["ptdf", "cycles"]:
        define_sub_network_balance_constraints(network,snapshots)

    define_global_constraints(network,snapshots)

    define_linear_objective(network, snapshots)

    #tidy up auxilliary expressions
    del network._p_balance

    #force solver to also give us the dual prices
    network.model.dual = Suffix(direction=Suffix.IMPORT)

    return network.model

def network_lopf_prepare_solver(network, solver_name="glpk", solver_io=None):
    """
    Prepare solver for linear optimal power flow.

    Parameters
    ----------
    solver_name : string
        Must be a solver name that pyomo recognises and that is
        installed, e.g. "glpk", "gurobi"
    solver_io : string, default None
        Solver Input-Output option, e.g. "python" to use "gurobipy" for
        solver_name="gurobi"

    Returns
    -------
    None
    """

    network.opt = SolverFactory(solver_name, solver_io=solver_io)

    patch_optsolver_record_memusage_before_solving(network.opt, network)

    if isinstance(network.opt, PersistentSolver):
        network.opt.set_instance(network.model)

    return network.opt

def network_lopf_solve(network, snapshots=None, formulation="angles", solver_options={}, keep_files=False, free_memory={}):
    """
    Solve linear optimal power flow for a group of snapshots and extract results.

    Parameters
    ----------
    snapshots : list or index slice
        A list of snapshots to optimise, must be a subset of
        network.snapshots, defaults to network.snapshots
    formulation : string
        Formulation of the linear power flow equations to use; must be one of
        ["angles","cycles","kirchhoff","ptdf"]; must match formulation used for
        building the model.
    solver_options : dictionary
        A dictionary with additional options that get passed to the solver.
        (e.g. {'threads':2} tells gurobi to use only 2 cpus)
    keep_files : bool, default False
        Keep the files that pyomo constructs from OPF problem
        construction, e.g. .lp file - useful for debugging
    free_memory : set, default {}
        Any subset of {'pypsa'}. Stash time series data and/or pyomo model away
        while the solver runs.

    Returns
    -------
    None
    """

    snapshots = _as_snapshots(network, snapshots)

    logger.info("Solving model using %s", network.opt.name)

    if isinstance(network.opt, PersistentSolver):
        args = []
    else:
        args = [network.model]

    if isinstance(free_memory, string_types):
        free_memory = {free_memory}

    if 'pypsa' in free_memory:
        with empty_network(network):
            network.results = network.opt.solve(*args, suffixes=["dual"], keepfiles=keep_files, options=solver_options)
    else:
        network.results = network.opt.solve(*args, suffixes=["dual"], keepfiles=keep_files, options=solver_options)

    if logger.isEnabledFor(logging.INFO):
        network.results.write()

    status = network.results["Solver"][0]["Status"].key
    termination_condition = network.results["Solver"][0]["Termination condition"].key

    if status == "ok" and termination_condition == "optimal":
        logger.info("Optimization successful")
        extract_optimisation_results(network,snapshots,formulation)
    elif status == "warning" and termination_condition == "other":
        logger.warn("WARNING! Optimization might be sub-optimal. Writing output anyway")
        extract_optimisation_results(network,snapshots,formulation)
    else:
        logger.error("Optimisation failed with status %s and terminal condition %s"
              % (status,termination_condition))

    return status, termination_condition

def network_lopf(network, snapshots=None, solver_name="glpk", solver_io=None,
                 skip_pre=False, extra_functionality=None, solver_options={},
                 keep_files=False, formulation="angles", ptdf_tolerance=0.,
                 free_memory={}):
    """
    Linear optimal power flow for a group of snapshots.

    Parameters
    ----------
    snapshots : list or index slice
        A list of snapshots to optimise, must be a subset of
        network.snapshots, defaults to network.snapshots
    solver_name : string
        Must be a solver name that pyomo recognises and that is
        installed, e.g. "glpk", "gurobi"
    solver_io : string, default None
        Solver Input-Output option, e.g. "python" to use "gurobipy" for
        solver_name="gurobi"
    skip_pre: bool, default False
        Skip the preliminary steps of computing topology, calculating
        dependent values and finding bus controls.
    extra_functionality : callable function
        This function must take two arguments
        `extra_functionality(network,snapshots)` and is called after
        the model building is complete, but before it is sent to the
        solver. It allows the user to
        add/change constraints and add/change the objective function.
    solver_options : dictionary
        A dictionary with additional options that get passed to the solver.
        (e.g. {'threads':2} tells gurobi to use only 2 cpus)
    keep_files : bool, default False
        Keep the files that pyomo constructs from OPF problem
        construction, e.g. .lp file - useful for debugging
    formulation : string
        Formulation of the linear power flow equations to use; must be
        one of ["angles","cycles","kirchhoff","ptdf"]
    ptdf_tolerance : float
        Value below which PTDF entries are ignored
    free_memory : set, default {}
        Any subset of {'pypsa'}. Stash time series data away.

    Returns
    -------
    None
    """

    snapshots = _as_snapshots(network, snapshots)

    network_lopf_build_model(network, snapshots, skip_pre=skip_pre, formulation=formulation, ptdf_tolerance=ptdf_tolerance)

    if extra_functionality is not None:
        extra_functionality(network,snapshots)

    network_lopf_prepare_solver(network, solver_name=solver_name, solver_io=solver_io)

    return network_lopf_solve(network, snapshots, formulation=formulation, solver_options=solver_options, keep_files=keep_files, free_memory=free_memory)<|MERGE_RESOLUTION|>--- conflicted
+++ resolved
@@ -870,13 +870,9 @@
     extendable_branches = passive_branches[passive_branches.s_nom_extendable]
     fixed_branches = passive_branches[~ passive_branches.s_nom_extendable]
 
-<<<<<<< HEAD
-    s_max_pu = pd.concat({c : get_switchable_as_dense(network,c,'s_max_pu')
+
+    s_max_pu = pd.concat({c : get_switchable_as_dense(network, c, 's_max_pu', snapshots)
                           for c in network.passive_branch_components}, axis=1)
-=======
-    s_max_pu = pd.concat({c : get_switchable_as_dense(network, c, 's_max_pu', snapshots)
-                          for c in passive_branch_components}, axis=1)
->>>>>>> ad4c184b
 
     flow_upper = {(b[0],b[1],sn) : [[(1,network.model.passive_branch_p[b[0],b[1],sn])],
                                     "<=", s_max_pu.at[sn,b]*fixed_branches.at[b,"s_nom"]]
