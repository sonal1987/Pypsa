--- conflicted
+++ resolved
@@ -2228,12 +2228,8 @@
         dependent values and finding bus controls.
     formulation : string
         Formulation of the linear power flow equations to use; must be
-<<<<<<< HEAD
-        one of ["angles","cycles","kirchhoff","ptdf"]
+        one of ["angles", "cycles", "kirchhoff", "ptdf"]
     transmission_losses : int, 0
-=======
-        one of ["angles", "cycles", "kirchhoff", "ptdf"]
->>>>>>> 30706e5b
     ptdf_tolerance : float
         Value below which PTDF entries are ignored
 
@@ -2490,16 +2486,12 @@
         construction, e.g. .lp file - useful for debugging
     formulation : string
         Formulation of the linear power flow equations to use; must be
-<<<<<<< HEAD
-        one of ["angles","cycles","kirchhoff","ptdf"]
+        one of ["angles", "cycles", "kirchhoff", "ptdf"]
     transmission_losses : int
         Whether an approximation of transmission losses should be included
         in the linearised power flow formulation. A passed number will denote
         the number of tangents used for the piecewise linear approximation.
         Defaults to 0, which ignores losses.
-=======
-        one of ["angles", "cycles", "kirchhoff", "ptdf"]
->>>>>>> 30706e5b
     ptdf_tolerance : float
         Value below which PTDF entries are ignored
     free_memory : set, default {'pyomo'}
